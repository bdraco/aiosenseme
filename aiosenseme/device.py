--- conflicted
+++ resolved
@@ -755,13 +755,8 @@
             if key == "TIME;VALUE":
                 # ignore time parameter
                 continue
-<<<<<<< HEAD
             if self._data.get(key, INVALID_DATA) == value:
-                # parameter is the same value
-=======
-            if self._data.get(key, "?????") == value:
                 # parameter has not changed, nothing to do
->>>>>>> f953df77
                 continue
             self._data[key] = value # update new key/value or changed value
             _LOGGER.debug("%s: Param updated: [%s]='%s'", self.name, key, value)
